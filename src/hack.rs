<<<<<<< HEAD
use guppy::graph::feature::FeatureId;
use guppy::graph::{feature::StandardFeatures, DependencyDirection, PackageGraph};
use guppy::{DependencyKind, PackageId};
use petgraph::visit::{Dfs, DfsPostOrder, NodeFiltered, Walker};
use std::collections::{BTreeMap, BTreeSet};
use std::ffi::OsStr;
use tracing::{debug, info, trace, trace_span, warn};

use crate::feat_graph::{FeatGraph, Feature, Fid, Link, Pid};
use crate::{query::*, toml};

type Changeset<'a> = BTreeMap<&'a PackageId, BTreeMap<&'a PackageId, BTreeSet<&'a str>>>;

pub fn check(package_graph: &PackageGraph) -> anyhow::Result<()> {
    for package in package_graph
        .resolve_workspace()
        .packages(DependencyDirection::Forward)
    {
        let meta = package.metadata_table();
        if !&meta["hackerman"]["lock"].is_null() {
            debug!("Verifying checksum in {}", package.manifest_path());
            toml::verify_checksum(package.manifest_path())?;
        }
    }
=======
use std::collections::{BTreeMap, BTreeSet};
>>>>>>> 62f396fb

use crate::feat_graph::{FeatGraph2, Pid};
use cargo_metadata::Metadata;

pub fn hack(dry: bool, lock: bool, meta: &Metadata) -> anyhow::Result<()> {
    let map = get_changeset(meta)?;

    Ok(())
}

<<<<<<< HEAD
/// if a imports b directly or indirectly
///
fn ws_depends_on(
    package_graph: &PackageGraph,
    a: &PackageId,
    b: &PackageId,
) -> anyhow::Result<bool> {
    if a == b {
        return Ok(false);
    }
    Ok(package_graph
        .query_forward([a])?
        .resolve_with(Walker(Place::Workspace))
        .contains(b)?)
}

type FeatChanges<'a> = BTreeMap<Pid<'a>, BTreeMap<Pid<'a>, BTreeSet<&'a str>>>;

pub fn get_changeset2<'a>(
    fg: &'a mut FeatGraph,
) -> anyhow::Result<(FeatChanges<'a>, &'a FeatGraph<'a>)> {
    let mut workspace_feats: BTreeMap<Pid, BTreeSet<&str>> = BTreeMap::new();

    for f in fg.features.node_weights() {
        if let Feature::External(_, Fid(pid, Some(feat))) = f {
            workspace_feats
                .entry(*pid)
                .or_insert_with(BTreeSet::new)
                .insert(feat);
        }
    }
    let mut changed = BTreeMap::new();

    let workspace_only_graph =
        NodeFiltered::from_fn(&fg.features, |node| fg.features[node].is_workspace());

    let members_dfs_postorder = DfsPostOrder::new(&workspace_only_graph, fg.root)
        .iter(&workspace_only_graph)
        .collect::<Vec<_>>();
    for member_ix in members_dfs_postorder {
        let member = match fg.features[member_ix].pid() {
            Some(pid) => pid,
            None => continue,
        };

        info!("Checking {member:?}");

        let mut deps_feats = BTreeMap::new();

        let mut next = Some(member_ix);
        let mut dfs = Dfs::new(&fg.features, member_ix);
        let mut made_changes = false;
        'dependency: while let Some(next_item) = next.take() {
            dfs.move_to(next_item);
            // DFS traverse of the current member and all added
            while let Some(feat_ix) = dfs.next(&fg.features) {
                let feat_id: Feature<'a> = fg.features[feat_ix];

                let pkg_id = feat_id.pid().unwrap(); // package_id().unwrap();
                let entry = deps_feats.entry(pkg_id).or_insert_with(BTreeSet::new);

                if let Some(feat) = feat_id.feature() {
                    entry.insert(feat);
                }
            }

            for (dep, feats) in deps_feats.iter() {
                if let Some(ws_feats) = workspace_feats.get(dep) {
                    if ws_feats != feats {
                        if let Some(missing_feat) = ws_feats.difference(feats).next() {
                            info!("\t{missing_feat:?} is missing from {dep:?}",);

                            changed
                                .entry(member)
                                .or_insert_with(BTreeMap::default)
                                .entry(*dep)
                                .or_insert_with(BTreeSet::default)
                                .insert(*missing_feat);

                            let missing_feat = Fid(*dep, Some(missing_feat)); //FeatureId::new(dep, missing_feat);
                            let missing_feat_ix = *fg.fids.get(&missing_feat).unwrap();
                            fg.features
                                .add_edge(member_ix, missing_feat_ix, Link::always());
                            next = Some(missing_feat_ix);
                            made_changes = true;
                            continue 'dependency;
                        }
                    }
                }
            }

            if made_changes {
                made_changes = false;
                next = Some(member_ix);
                continue 'dependency;
            }
        }
    }

    for (k, v) in changed.iter() {
        debug!("{k:?}");
        for (kk, vv) in v.iter() {
            debug!("\t{kk:?}: {vv:?}");
        }
    }

    //    todo!("{:?}", changed);
    Ok((changed, fg))
    //    todo!();
}

fn get_changeset(package_graph: &PackageGraph) -> anyhow::Result<Changeset> {
    // {{{
    let kind = DependencyKind::Normal;
=======
type Changeset<'a> = BTreeMap<Pid<'a>, BTreeMap<Pid<'a>, BTreeSet<&'a str>>>;
pub fn get_changeset<'a>(meta: &'a Metadata) -> anyhow::Result<Changeset<'a>> {
    let fg2 = FeatGraph2::init(meta)?;

    //    todo!("{:?}", fg2);
    dump(&fg2)?;
    //    todo!("{:?}", meta.resolve.as_ref().unwrap().root);
>>>>>>> 62f396fb

    /*
    let mut fg = FeatGraph::init(feature_graph)?;

    let here = Platform::current()?;

    let mut workspace_feats: BTreeMap<&PackageId, BTreeSet<&str>> = BTreeMap::new();

    feature_graph
        .query_workspace(StandardFeatures::Default)
        .resolve_with_fn(|_query, link| {
            // first we try to figure out if we want to follow this link.
            // dev links outside of the workspace are ignored
            // otherwise links are followed depending on the Platform
            let _cond = match follow(&here, link.normal()).or_else(|| follow(&here, link.build())) {
                Some(cond) => cond,
                None => return false,
            };

            let kind = if link.to().package().in_workspace() {
                FeatKind::Workspace
            } else {
                FeatKind::External
            };

            fg.extend_local_feats(link.to().feature_id(), kind).unwrap();

            let from = *fg.nodes.get(&link.from().feature_id()).unwrap();
            let to = fg.feat_index(link.to().feature_id(), kind);
            fg.graph.add_edge(from, to, Dep::Always);
            true
        });

    for feature_id in fg.features.values() {
        if let Some(feat) = feature_id.feature() {
            workspace_feats
                .entry(feature_id.package_id())
                .or_insert_with(BTreeSet::new)
                .insert(feat);
        }
    }

    transitive_reduction(&mut fg.graph);
    let mut changed = BTreeSet::new();

    let workspace_only_graph =
        NodeFiltered::from_fn(&fg.graph, |node| fg.graph[node] != FeatKind::External);

    let members_dfs_postorder = DfsPostOrder::new(&workspace_only_graph, NodeIndex::new(0))
        .iter(&workspace_only_graph)
        .collect::<Vec<_>>();
    for member_ix in members_dfs_postorder {
        if member_ix == NodeIndex::new(0) {
            continue;
        }

        let member = fg.features.get(&member_ix).unwrap();
        println!("Checking {member}");

        let mut deps_feats = BTreeMap::new();

        let mut next = Some(member_ix);
        let mut dfs = Dfs::new(&fg.graph, member_ix);
        let mut made_changes = false;
        'dependency: while let Some(next_item) = next.take() {
            dfs.move_to(next_item);
            while let Some(feat_ix) = dfs.next(&fg.graph) {
                let feat_id = fg.features.get(&feat_ix).unwrap();

                let pkg_id = feat_id.package_id();
                let entry = deps_feats.entry(pkg_id).or_insert_with(BTreeSet::new);

<<<<<<< HEAD
        // that is if a member defines any patches
        if let Some(child_patch) = patches_to_add.get(member.id()).cloned() {
            trace!("Checking features forced by {}", member.name());
            for (&patch_id, patch) in patches_to_add.iter_mut() {
                // we look for all the packages that import it
                //
                // TODO: depends_on is slow with all the nested loops
                if ws_depends_on(package_graph, patch_id, member.id())? {
                    patch.retain(|dep, feats| child_patch.get(dep) != Some(feats));
=======
                if let Some(feat) = feat_id.feature() {
                    entry.insert(feat);
>>>>>>> 62f396fb
                }
            }

            for (dep, feats) in deps_feats.iter() {
                if let Some(ws_feats) = workspace_feats.get(dep) {
                    if ws_feats != feats {
                        if let Some(missing_feat) = ws_feats.difference(feats).next() {
                            println!("\t{missing_feat:?} is missing from {dep}",);

                            changed.insert(member.package_id());

<<<<<<< HEAD
// }}}

pub fn apply2(features: &FeatGraph, changeset: FeatChanges) -> anyhow::Result<()> {
    if changeset.is_empty() {
        info!("Nothing to do!");
        return Ok(());
    }

    for (member, additions) in changeset.into_iter() {
        let package = member.package();
        toml::set_dependencies2(package, additions)?;
        //        let manifest = member.package().manifest_path;
    }

    Ok(())
}

pub fn apply(package_graph: &PackageGraph, dry: bool, lock: bool) -> anyhow::Result<()> {
    let map = get_changeset(package_graph)?;
    if dry {
        if map.is_empty() {
            println!("Features are unified as is")
        } else {
            println!("Following changes may be required");
            for (member, changes) in map.iter() {
                println!("{}", member);
                for (dep, feats) in changes.iter() {
                    let dep = package_graph.metadata(dep)?;
                    println!("\t{} {} {:?}", dep.name(), dep.version(), feats);
=======
                            let missing_feat = FeatureId::new(dep, missing_feat);
                            let missing_feat_ix = *fg.nodes.get(&missing_feat).unwrap();
                            fg.graph.add_edge(member_ix, missing_feat_ix, Dep::Always);
                            next = Some(missing_feat_ix);
                            made_changes = true;
                            continue 'dependency;
                        }
                    }
>>>>>>> 62f396fb
                }
            }

            if made_changes {
                made_changes = false;
                next = Some(member_ix);
                continue 'dependency;
            }
        }
    }

    let mut changeset: Changeset = BTreeMap::new();

    for member_id in changed {
        let member = package_graph.metadata(member_id)?;
        //        let member_ix = fg2.nodes.get(&member.default_feature_id()).unwrap();
        let member_ix = fg.nodes.get(&FeatureId::base(member.id())).unwrap(); // .default_feature_id()).unwrap();

        let member_entry = changeset.entry(member_id).or_default();

<<<<<<< HEAD
pub fn restore(package_graph: PackageGraph) -> anyhow::Result<()> {
    let mut changes = false;
    for package in package_graph
        .query_workspace()
        .resolve_with(Walker(Place::Workspace))
        .packages(DependencyDirection::Forward)
    {
        let hacked = package.metadata_table()["hackerman"]["stash"]
            .as_object()
            .is_some();

        if hacked {
            changes = true;
            info!("Restoring {:?}", package.manifest_path());
            crate::toml::restore_dependencies(package.manifest_path())?;
=======
        for dep_ix in fg
            .graph
            .neighbors_directed(*member_ix, EdgeDirection::Outgoing)
        {
            if fg.graph[dep_ix] != FeatKind::External {
                continue;
            }
            let dep = fg.features.get(&dep_ix).unwrap();

            if let Some(feat) = dep.feature() {
                member_entry
                    .entry(dep.package_id())
                    .or_default()
                    .insert(feat);
            }

            if feature_graph
                .metadata(FeatureId::new(dep.package_id(), "default"))
                .is_err()
                || workspace_feats
                    .get(dep.package_id())
                    .map_or(false, |s| s.contains("default"))
            {
                member_entry
                    .entry(dep.package_id())
                    .or_default()
                    .insert("default");
            }
>>>>>>> 62f396fb
        }
    }

    Ok(changeset)
        */

    todo!();
}

fn dump(fg: &FeatGraph2) -> anyhow::Result<()> {
    use tempfile::NamedTempFile;
    let mut file = NamedTempFile::new()?;
    dot::render(&fg, &mut file)?;
    //dot::render(&fg, &mut std::io::stdout())?;
    //    todo!("{:?}", s);
    std::process::Command::new("xdot")
        .args([file.path()])
        .output()?;
    Ok(())
}<|MERGE_RESOLUTION|>--- conflicted
+++ resolved
@@ -1,67 +1,34 @@
-<<<<<<< HEAD
-use guppy::graph::feature::FeatureId;
-use guppy::graph::{feature::StandardFeatures, DependencyDirection, PackageGraph};
-use guppy::{DependencyKind, PackageId};
 use petgraph::visit::{Dfs, DfsPostOrder, NodeFiltered, Walker};
-use std::collections::{BTreeMap, BTreeSet};
-use std::ffi::OsStr;
-use tracing::{debug, info, trace, trace_span, warn};
-
-use crate::feat_graph::{FeatGraph, Feature, Fid, Link, Pid};
-use crate::{query::*, toml};
-
-type Changeset<'a> = BTreeMap<&'a PackageId, BTreeMap<&'a PackageId, BTreeSet<&'a str>>>;
-
-pub fn check(package_graph: &PackageGraph) -> anyhow::Result<()> {
-    for package in package_graph
-        .resolve_workspace()
-        .packages(DependencyDirection::Forward)
-    {
-        let meta = package.metadata_table();
-        if !&meta["hackerman"]["lock"].is_null() {
-            debug!("Verifying checksum in {}", package.manifest_path());
-            toml::verify_checksum(package.manifest_path())?;
-        }
-    }
-=======
-use std::collections::{BTreeMap, BTreeSet};
->>>>>>> 62f396fb
-
-use crate::feat_graph::{FeatGraph2, Pid};
+use std::{
+    collections::{BTreeMap, BTreeSet},
+    ffi::OsStr,
+};
+
+use crate::feat_graph::{dump, FeatGraph, Feature, Fid, Link, Pid};
+//use crate::{query::*, toml};
 use cargo_metadata::Metadata;
-
-pub fn hack(dry: bool, lock: bool, meta: &Metadata) -> anyhow::Result<()> {
-    let map = get_changeset(meta)?;
-
+use tracing::{debug, error, info, warn};
+
+pub fn hack(dry: bool, lock: bool, meta: &Metadata, triplets: Vec<&str>) -> anyhow::Result<()> {
+    let mut fg = FeatGraph::init(meta, triplets)?;
+
+    dump(&fg)?;
+    //    let changeset = get_changeset(&mut fg)?;
+
+    //    todo!();
     Ok(())
 }
 
-<<<<<<< HEAD
-/// if a imports b directly or indirectly
-///
-fn ws_depends_on(
-    package_graph: &PackageGraph,
-    a: &PackageId,
-    b: &PackageId,
-) -> anyhow::Result<bool> {
-    if a == b {
-        return Ok(false);
-    }
-    Ok(package_graph
-        .query_forward([a])?
-        .resolve_with(Walker(Place::Workspace))
-        .contains(b)?)
-}
-
 type FeatChanges<'a> = BTreeMap<Pid<'a>, BTreeMap<Pid<'a>, BTreeSet<&'a str>>>;
 
-pub fn get_changeset2<'a>(
+pub fn get_changeset<'a>(
     fg: &'a mut FeatGraph,
 ) -> anyhow::Result<(FeatChanges<'a>, &'a FeatGraph<'a>)> {
+    /*
     let mut workspace_feats: BTreeMap<Pid, BTreeSet<&str>> = BTreeMap::new();
 
     for f in fg.features.node_weights() {
-        if let Feature::External(_, Fid(pid, Some(feat))) = f {
+        if let Feature::External(_, Fid { pid, dep: Some(feat) }) = f {
             workspace_feats
                 .entry(*pid)
                 .or_insert_with(BTreeSet::new)
@@ -116,7 +83,7 @@
                                 .or_insert_with(BTreeSet::default)
                                 .insert(*missing_feat);
 
-                            let missing_feat = Fid(*dep, Some(missing_feat)); //FeatureId::new(dep, missing_feat);
+                            let missing_feat = Fid { pid: *dep, dep: Some(missing_feat) }; //FeatureId::new(dep, missing_feat);
                             let missing_feat_ix = *fg.fids.get(&missing_feat).unwrap();
                             fg.features
                                 .add_edge(member_ix, missing_feat_ix, Link::always());
@@ -146,118 +113,239 @@
     //    todo!("{:?}", changed);
     Ok((changed, fg))
     //    todo!();
-}
+    //
+    */
+
+    todo!();
+}
+
+/*
 
 fn get_changeset(package_graph: &PackageGraph) -> anyhow::Result<Changeset> {
     // {{{
     let kind = DependencyKind::Normal;
-=======
-type Changeset<'a> = BTreeMap<Pid<'a>, BTreeMap<Pid<'a>, BTreeSet<&'a str>>>;
-pub fn get_changeset<'a>(meta: &'a Metadata) -> anyhow::Result<Changeset<'a>> {
-    let fg2 = FeatGraph2::init(meta)?;
-
-    //    todo!("{:?}", fg2);
-    dump(&fg2)?;
-    //    todo!("{:?}", meta.resolve.as_ref().unwrap().root);
->>>>>>> 62f396fb
-
-    /*
-    let mut fg = FeatGraph::init(feature_graph)?;
-
-    let here = Platform::current()?;
-
-    let mut workspace_feats: BTreeMap<&PackageId, BTreeSet<&str>> = BTreeMap::new();
-
-    feature_graph
-        .query_workspace(StandardFeatures::Default)
-        .resolve_with_fn(|_query, link| {
-            // first we try to figure out if we want to follow this link.
-            // dev links outside of the workspace are ignored
-            // otherwise links are followed depending on the Platform
-            let _cond = match follow(&here, link.normal()).or_else(|| follow(&here, link.build())) {
-                Some(cond) => cond,
-                None => return false,
-            };
-
-            let kind = if link.to().package().in_workspace() {
-                FeatKind::Workspace
-            } else {
-                FeatKind::External
-            };
-
-            fg.extend_local_feats(link.to().feature_id(), kind).unwrap();
-
-            let from = *fg.nodes.get(&link.from().feature_id()).unwrap();
-            let to = fg.feat_index(link.to().feature_id(), kind);
-            fg.graph.add_edge(from, to, Dep::Always);
-            true
-        });
-
-    for feature_id in fg.features.values() {
-        if let Some(feat) = feature_id.feature() {
-            workspace_feats
-                .entry(feature_id.package_id())
-                .or_insert_with(BTreeSet::new)
-                .insert(feat);
-        }
-    }
-
-    transitive_reduction(&mut fg.graph);
-    let mut changed = BTreeSet::new();
-
-    let workspace_only_graph =
-        NodeFiltered::from_fn(&fg.graph, |node| fg.graph[node] != FeatKind::External);
-
-    let members_dfs_postorder = DfsPostOrder::new(&workspace_only_graph, NodeIndex::new(0))
-        .iter(&workspace_only_graph)
-        .collect::<Vec<_>>();
-    for member_ix in members_dfs_postorder {
-        if member_ix == NodeIndex::new(0) {
-            continue;
-        }
-
-        let member = fg.features.get(&member_ix).unwrap();
-        println!("Checking {member}");
-
-        let mut deps_feats = BTreeMap::new();
-
-        let mut next = Some(member_ix);
-        let mut dfs = Dfs::new(&fg.graph, member_ix);
-        let mut made_changes = false;
-        'dependency: while let Some(next_item) = next.take() {
-            dfs.move_to(next_item);
-            while let Some(feat_ix) = dfs.next(&fg.graph) {
-                let feat_id = fg.features.get(&feat_ix).unwrap();
-
-                let pkg_id = feat_id.package_id();
-                let entry = deps_feats.entry(pkg_id).or_insert_with(BTreeSet::new);
-
-<<<<<<< HEAD
-        // that is if a member defines any patches
-        if let Some(child_patch) = patches_to_add.get(member.id()).cloned() {
-            trace!("Checking features forced by {}", member.name());
-            for (&patch_id, patch) in patches_to_add.iter_mut() {
-                // we look for all the packages that import it
-                //
-                // TODO: depends_on is slow with all the nested loops
-                if ws_depends_on(package_graph, patch_id, member.id())? {
-                    patch.retain(|dep, feats| child_patch.get(dep) != Some(feats));
-=======
-                if let Some(feat) = feat_id.feature() {
-                    entry.insert(feat);
->>>>>>> 62f396fb
-                }
-            }
-
-            for (dep, feats) in deps_feats.iter() {
-                if let Some(ws_feats) = workspace_feats.get(dep) {
-                    if ws_feats != feats {
-                        if let Some(missing_feat) = ws_feats.difference(feats).next() {
-                            println!("\t{missing_feat:?} is missing from {dep}",);
-
-                            changed.insert(member.package_id());
-
-<<<<<<< HEAD
+
+
+        let mut fg = FeatGraph::init(feature_graph)?;
+
+        let here = Platform::current()?;
+
+        let mut workspace_feats: BTreeMap<&PackageId, BTreeSet<&str>> = BTreeMap::new();
+
+        feature_graph
+            .query_workspace(StandardFeatures::Default)
+            .resolve_with_fn(|_query, link| {
+                // first we try to figure out if we want to follow this link.
+                // dev links outside of the workspace are ignored
+                // otherwise links are followed depending on the Platform
+                let _cond = match follow(&here, link.normal()).or_else(|| follow(&here, link.build())) {
+                    Some(cond) => cond,
+                    None => return false,
+                };
+
+                let kind = if link.to().package().in_workspace() {
+                    FeatKind::Workspace
+                } else {
+                    FeatKind::External
+                };
+
+                fg.extend_local_feats(link.to().feature_id(), kind).unwrap();
+
+                let from = *fg.nodes.get(&link.from().feature_id()).unwrap();
+                let to = fg.feat_index(link.to().feature_id(), kind);
+                fg.graph.add_edge(from, to, Dep::Always);
+                true
+            });
+
+        for feature_id in fg.features.values() {
+            if let Some(feat) = feature_id.feature() {
+                workspace_feats
+                    .entry(feature_id.package_id())
+                    .or_insert_with(BTreeSet::new)
+                    .insert(feat);
+            }
+        }
+
+        transitive_reduction(&mut fg.graph);
+        let mut changed = BTreeSet::new();
+
+        let workspace_only_graph =
+            NodeFiltered::from_fn(&fg.graph, |node| fg.graph[node] != FeatKind::External);
+
+        let members_dfs_postorder = DfsPostOrder::new(&workspace_only_graph, NodeIndex::new(0))
+            .iter(&workspace_only_graph)
+            .collect::<Vec<_>>();
+        for member_ix in members_dfs_postorder {
+            if member_ix == NodeIndex::new(0) {
+                continue;
+            }
+
+            let member = fg.features.get(&member_ix).unwrap();
+            println!("Checking {member}");
+
+            let mut deps_feats = BTreeMap::new();
+
+            let mut next = Some(member_ix);
+            let mut dfs = Dfs::new(&fg.graph, member_ix);
+            let mut made_changes = false;
+            'dependency: while let Some(next_item) = next.take() {
+                dfs.move_to(next_item);
+                while let Some(feat_ix) = dfs.next(&fg.graph) {
+                    let feat_id = fg.features.get(&feat_ix).unwrap();
+
+                    let pkg_id = feat_id.package_id();
+                    let entry = deps_feats.entry(pkg_id).or_insert_with(BTreeSet::new);
+
+                    if let Some(feat) = feat_id.feature() {
+                        entry.insert(feat);
+                    }
+                }
+
+                for (dep, feats) in deps_feats.iter() {
+                    if let Some(ws_feats) = workspace_feats.get(dep) {
+                        if ws_feats != feats {
+                            if let Some(missing_feat) = ws_feats.difference(feats).next() {
+                                println!("\t{missing_feat:?} is missing from {dep}",);
+
+                                changed.insert(member.package_id());
+
+                                let missing_feat = FeatureId::new(dep, missing_feat);
+                                let missing_feat_ix = *fg.nodes.get(&missing_feat).unwrap();
+                                fg.graph.add_edge(member_ix, missing_feat_ix, Dep::Always);
+                                next = Some(missing_feat_ix);
+                                made_changes = true;
+                                continue 'dependency;
+                            }
+                        }
+                    }
+                }
+
+                if made_changes {
+                    made_changes = false;
+                    next = Some(member_ix);
+                    continue 'dependency;
+                }
+            }
+        }
+
+        let mut changeset: Changeset = BTreeMap::new();
+
+        for member_id in changed {
+            let member = package_graph.metadata(member_id)?;
+            //        let member_ix = fg2.nodes.get(&member.default_feature_id()).unwrap();
+            let member_ix = fg.nodes.get(&FeatureId::base(member.id())).unwrap(); // .default_feature_id()).unwrap();
+
+            let member_entry = changeset.entry(member_id).or_default();
+
+            for dep_ix in fg
+                .graph
+                .neighbors_directed(*member_ix, EdgeDirection::Outgoing)
+            {
+                if fg.graph[dep_ix] != FeatKind::External {
+                    continue;
+                }
+                let dep = fg.features.get(&dep_ix).unwrap();
+
+                if let Some(feat) = dep.feature() {
+                    member_entry
+                        .entry(dep.package_id())
+                        .or_default()
+                        .insert(feat);
+                }
+
+    <<<<<<< HEAD
+                // and include anything requested by the entry point itself which might include default
+                if kind == DependencyKind::Development {
+                    for link in entry_point.direct_links() {
+                        if link.to().id() == dep
+                            && link.req_for_kind(DependencyKind::Normal).is_present()
+                            || link.req_for_kind(DependencyKind::Development).is_present()
+                        {
+                            for feat in link.req_for_kind(DependencyKind::Normal).features() {
+                                vals.insert(feat);
+                            }
+                            for feat in link.req_for_kind(DependencyKind::Development).features() {
+                                vals.insert(feat);
+                            }
+                        }
+                    }
+                } else {
+                    for link in entry_point.direct_links() {
+                        if link.to().id() == dep && link.req_for_kind(kind).is_present() {
+                            for feat in link.req_for_kind(kind).features() {
+                                vals.insert(feat);
+                            }
+                        }
+                    }
+                }
+
+                if dep_features_in_workspace.contains("default") {
+                    vals.insert("default");
+                }
+
+                debug!("Non default features: {:?}", vals);
+
+                patches_to_add
+                    .entry(entry_point.id())
+                    .or_insert_with(BTreeMap::new)
+                    .insert(dep, vals);
+            }
+        }
+        info!(
+            "Need to patch {} Cargo.toml file(s) (before trimming)",
+            patches_to_add.len()
+        );
+
+        // and the last iteration is going across the workspace removing features unified by children
+        for member in package_graph
+            .query_workspace()
+            .resolve_with(Walker(Place::Both))
+            .packages(DependencyDirection::Reverse)
+        {
+            if !member.in_workspace() {
+                continue;
+            }
+
+            // that is if a member defines any patches
+            if let Some(child_patch) = patches_to_add.get(member.id()).cloned() {
+                trace!("Checking features forced by {}", member.name());
+                for (&patch_id, patch) in patches_to_add.iter_mut() {
+                    // we look for all the packages that import it
+                    //
+                    // TODO: depends_on is slow with all the nested loops
+                    if ws_depends_on(package_graph, patch_id, member.id())? {
+                        patch.retain(|dep, feats| child_patch.get(dep) != Some(feats));
+                    }
+                }
+            }
+        }
+
+        // insert implicit "default" feature
+        for member_patch in patches_to_add.values_mut() {
+            for (patched, changes) in member_patch.iter_mut() {
+    =======
+    >>>>>>> 62f396f
+                if feature_graph
+                    .metadata(FeatureId::new(dep.package_id(), "default"))
+                    .is_err()
+                    || workspace_feats
+                        .get(dep.package_id())
+                        .map_or(false, |s| s.contains("default"))
+                {
+                    member_entry
+                        .entry(dep.package_id())
+                        .or_default()
+                        .insert("default");
+                }
+            }
+        }
+
+        Ok(changeset)
+
+    todo!();
+}
+
+            */
 // }}}
 
 pub fn apply2(features: &FeatGraph, changeset: FeatChanges) -> anyhow::Result<()> {
@@ -268,13 +356,14 @@
 
     for (member, additions) in changeset.into_iter() {
         let package = member.package();
-        toml::set_dependencies2(package, additions)?;
+        //        toml::set_dependencies2(package, additions)?;
         //        let manifest = member.package().manifest_path;
     }
 
     Ok(())
 }
 
+/*
 pub fn apply(package_graph: &PackageGraph, dry: bool, lock: bool) -> anyhow::Result<()> {
     let map = get_changeset(package_graph)?;
     if dry {
@@ -287,37 +376,46 @@
                 for (dep, feats) in changes.iter() {
                     let dep = package_graph.metadata(dep)?;
                     println!("\t{} {} {:?}", dep.name(), dep.version(), feats);
-=======
-                            let missing_feat = FeatureId::new(dep, missing_feat);
-                            let missing_feat_ix = *fg.nodes.get(&missing_feat).unwrap();
-                            fg.graph.add_edge(member_ix, missing_feat_ix, Dep::Always);
-                            next = Some(missing_feat_ix);
-                            made_changes = true;
-                            continue 'dependency;
-                        }
-                    }
->>>>>>> 62f396fb
-                }
-            }
-
-            if made_changes {
-                made_changes = false;
-                next = Some(member_ix);
-                continue 'dependency;
-            }
-        }
-    }
-
-    let mut changeset: Changeset = BTreeMap::new();
-
-    for member_id in changed {
-        let member = package_graph.metadata(member_id)?;
-        //        let member_ix = fg2.nodes.get(&member.default_feature_id()).unwrap();
-        let member_ix = fg.nodes.get(&FeatureId::base(member.id())).unwrap(); // .default_feature_id()).unwrap();
-
-        let member_entry = changeset.entry(member_id).or_default();
-
-<<<<<<< HEAD
+                }
+            }
+        }
+        return Ok(());
+    }
+
+    if map.is_empty() {
+        info!("Nothing to do, exiting");
+        return Ok(());
+    } else {
+        debug!("Following changes may be required");
+        for (member, changes) in map.iter() {
+            debug!("{}", member);
+            for (dep, feats) in changes.iter() {
+                let dep = package_graph.metadata(dep)?;
+                debug!("\t{} {} {:?}", dep.name(), dep.version(), feats);
+            }
+        }
+    }
+
+    for package in package_graph
+        .query_workspace()
+        .resolve_with(Walker(Place::Workspace))
+        .packages(DependencyDirection::Reverse)
+    {
+        if !package.in_workspace() {
+            continue;
+        }
+
+        if let Some(patch) = map.get(package.id()) {
+            info!("Patching {}", package.id());
+            crate::toml::set_dependencies(package.manifest_path(), package_graph, patch, lock)?;
+        }
+    }
+
+    Ok(())
+}
+
+*/
+/*
 pub fn restore(package_graph: PackageGraph) -> anyhow::Result<()> {
     let mut changes = false;
     for package in package_graph
@@ -333,53 +431,16 @@
             changes = true;
             info!("Restoring {:?}", package.manifest_path());
             crate::toml::restore_dependencies(package.manifest_path())?;
-=======
-        for dep_ix in fg
-            .graph
-            .neighbors_directed(*member_ix, EdgeDirection::Outgoing)
-        {
-            if fg.graph[dep_ix] != FeatKind::External {
-                continue;
-            }
-            let dep = fg.features.get(&dep_ix).unwrap();
-
-            if let Some(feat) = dep.feature() {
-                member_entry
-                    .entry(dep.package_id())
-                    .or_default()
-                    .insert(feat);
-            }
-
-            if feature_graph
-                .metadata(FeatureId::new(dep.package_id(), "default"))
-                .is_err()
-                || workspace_feats
-                    .get(dep.package_id())
-                    .map_or(false, |s| s.contains("default"))
-            {
-                member_entry
-                    .entry(dep.package_id())
-                    .or_default()
-                    .insert("default");
-            }
->>>>>>> 62f396fb
-        }
-    }
-
-    Ok(changeset)
-        */
-
-    todo!();
-}
-
-fn dump(fg: &FeatGraph2) -> anyhow::Result<()> {
-    use tempfile::NamedTempFile;
-    let mut file = NamedTempFile::new()?;
-    dot::render(&fg, &mut file)?;
-    //dot::render(&fg, &mut std::io::stdout())?;
-    //    todo!("{:?}", s);
-    std::process::Command::new("xdot")
-        .args([file.path()])
-        .output()?;
+        }
+    }
+    if !changes {
+        warn!("Nothing to do!");
+    }
+
+    Ok(())
+}
+*/
+pub fn restore_file(path: &OsStr) -> anyhow::Result<()> {
+    //    crate::toml::restore_dependencies(path)?;
     Ok(())
 }